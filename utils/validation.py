import numpy as np
from sklearn.model_selection import TimeSeriesSplit
from sklearn.metrics import mean_absolute_error
from timeit import default_timer as timer
import random

try:
    from loguru import logger
except:
    import logging
    logger = logging.getLogger("__main__")

from .files import save_model

#==============================================================================

class PurgedEmbargoSplit(object):

    def __init__(
        self,
        n_splits: int = 5,
        gap: int = 5,
        *args,
        **kwargs
    ):
    
        self.n_splits = n_splits
        self._gap = gap


    def split(
        self,
        date_id,
        *args, 
        **kwargs
    ):

        fold_size = date_id.unique().shape[0] // self.n_splits

        for i in range(self.n_splits):
            start = i * fold_size
            end = start + fold_size
            if i < self.n_splits - 1:  # No need to purge after the last fold
                purged_start = end - 2
                purged_end = end + self._gap + 2
                train_indices = (date_id >= start) & (date_id < purged_start) | (date_id > purged_end)
            else:
                train_indices = (date_id >= start) & (date_id < end)
            
            test_indices = (date_id >= end) & (date_id < end + fold_size)

            train_indices = train_indices.index[train_indices]
            test_indices = test_indices.index[test_indices]

            yield train_indices, test_indices


#==============================================================================

#==============================================================================

class TrainTestSplit(object):

#==============================================

    def __init__(
        self,
        test_size: int,
        by_date_mode: bool = True,
        n_splits: int = 1,
        *args,
        **kwargs
    ):
    
        self._test_size = test_size
        self.n_splits = n_splits

        self._by_date_mode = by_date_mode

<<<<<<< HEAD
#==============================================
=======
>>>>>>> b2cb6e72

    def split(
        self,
        date_id,
        *args, 
        **kwargs
    ):

        n_samples = date_id.shape[0]

        if self._by_date_mode:
<<<<<<< HEAD
            n_train = data.loc[date_id <= date_id.max() - self._test_size].shape[0]
=======
            n_train = date_id.loc[date_id <= date_id.max() - self._test_size].shape[0]
>>>>>>> b2cb6e72
        else:
            n_train = n_samples - int(self._test_size * n_samples)

        n_test = n_samples - n_train

        train = np.arange(n_train)
        test = np.arange(n_train, n_train + n_test)
    
        for _ in range(self.n_splits):
            yield train, test 

<<<<<<< HEAD
#==============================================================================
=======

#==============================================================================

>>>>>>> b2cb6e72

def cross_validate(
        model_type, 
        model_params, 
        x, 
        y, 
        date_id=None, 
        cv=TimeSeriesSplit(), 
        scorer=mean_absolute_error, 
        groups=None, 
        job_path=None, 
        *args, 
        **kwargs
    ):

    scores = np.zeros(cv.n_splits)
    seed = model_params.get("random_seed", 1020)
    random.seed(seed)

    models = []
    logger.info(f"Starting evaluation...")
    logger.info("=" * 30)
    for i, (train_index, val_index) in enumerate(cv.split(date_id=date_id, groups=groups)):
        
        x_train, x_val = x.iloc[train_index], x.iloc[val_index]
        y_train, y_val = y.iloc[train_index], y.iloc[val_index]

        if "sample_weight" in kwargs.keys():
            kwargs["sample_weight"] = kwargs["sample_weight"][train_index]

        model = model_type(**model_params)
<<<<<<< HEAD
        seed = random.randint(1, 9999)
        logger.info(f"Model trained with seed {seed}")
        model.set_params(random_state=seed)
=======
        random_state = random.randint(1, 9999)
        model.set_params(random_state=random_state)

        logger.info(f"Training model with seed {random_state}")

        eval_set = None
        if x_val.shape[0] > 0:
            eval_set = [(x_val, y_val)]
>>>>>>> b2cb6e72

        start = timer()

        model.fit(x_train, y_train, eval_set=eval_set, *args, **kwargs)
        end = timer()
        
        models.append(model)

        if eval_set is not None:
            y_pred = model.predict(x_val)
            scores[i] = scorer(y_pred, y_val)

        logger.info(f"Fold {i + 1}: {scores[i]:.4f} (took {end - start:.2f}s)")

        if job_path is not None:
            model_path = job_path.joinpath("models")
            model_path.mkdir(exist_ok=True, parents=True)
            save_model(model, file=model_path.joinpath("model-" + str(i + 1).zfill(2) + ".pkl"))

    logger.info("-" * 30)
    logger.success(f"Average MAE = {scores.mean():.4f} ± {scores.std():.2f}")
    logger.info("=" * 30)
    
    return scores, models

#==============================================================================<|MERGE_RESOLUTION|>--- conflicted
+++ resolved
@@ -37,7 +37,8 @@
 
         fold_size = date_id.unique().shape[0] // self.n_splits
 
-        for i in range(self.n_splits):
+        for i in range(1):
+            i = self.n_splits - 1
             start = i * fold_size
             end = start + fold_size
             if i < self.n_splits - 1:  # No need to purge after the last fold
@@ -57,11 +58,7 @@
 
 #==============================================================================
 
-#==============================================================================
-
 class TrainTestSplit(object):
-
-#==============================================
 
     def __init__(
         self,
@@ -77,10 +74,6 @@
 
         self._by_date_mode = by_date_mode
 
-<<<<<<< HEAD
-#==============================================
-=======
->>>>>>> b2cb6e72
 
     def split(
         self,
@@ -92,11 +85,7 @@
         n_samples = date_id.shape[0]
 
         if self._by_date_mode:
-<<<<<<< HEAD
-            n_train = data.loc[date_id <= date_id.max() - self._test_size].shape[0]
-=======
             n_train = date_id.loc[date_id <= date_id.max() - self._test_size].shape[0]
->>>>>>> b2cb6e72
         else:
             n_train = n_samples - int(self._test_size * n_samples)
 
@@ -108,13 +97,9 @@
         for _ in range(self.n_splits):
             yield train, test 
 
-<<<<<<< HEAD
-#==============================================================================
-=======
 
 #==============================================================================
 
->>>>>>> b2cb6e72
 
 def cross_validate(
         model_type, 
@@ -131,14 +116,14 @@
     ):
 
     scores = np.zeros(cv.n_splits)
-    seed = model_params.get("random_seed", 1020)
-    random.seed(seed)
+    #seed = model_params.get("random_seed", 1020)
+    #random.seed(seed)
 
     models = []
     logger.info(f"Starting evaluation...")
     logger.info("=" * 30)
     for i, (train_index, val_index) in enumerate(cv.split(date_id=date_id, groups=groups)):
-        
+
         x_train, x_val = x.iloc[train_index], x.iloc[val_index]
         y_train, y_val = y.iloc[train_index], y.iloc[val_index]
 
@@ -146,20 +131,14 @@
             kwargs["sample_weight"] = kwargs["sample_weight"][train_index]
 
         model = model_type(**model_params)
-<<<<<<< HEAD
-        seed = random.randint(1, 9999)
-        logger.info(f"Model trained with seed {seed}")
-        model.set_params(random_state=seed)
-=======
-        random_state = random.randint(1, 9999)
-        model.set_params(random_state=random_state)
+        #random_state = random.randint(1, 9999)
+        #model.set_params(random_state=random_state)
 
-        logger.info(f"Training model with seed {random_state}")
+        #logger.info(f"Training model with seed {random_state}")
 
         eval_set = None
         if x_val.shape[0] > 0:
             eval_set = [(x_val, y_val)]
->>>>>>> b2cb6e72
 
         start = timer()
 
